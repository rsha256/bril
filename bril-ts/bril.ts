--- conflicted
+++ resolved
@@ -24,16 +24,7 @@
  * An operation that produces a value and places its result in the
  * destination variable.
  */
-<<<<<<< HEAD
-export interface ValueOperation {
-  op: "add" | "mul" | "sub" | "div" |
-      "id" | "nop" |
-      "eq" | "lt" | "gt" | "ge" | "le" | "not" | "and" | "or" |
-      "fadd" | "fmul" | "fsub" | "fdiv" |
-      "feq" | "flt" | "fgt" | "fge" | "fle";
-=======
 interface ValueOperationCore {
->>>>>>> 0e252775
   args: Ident[];
   dest: Ident;
   type: Type;
@@ -42,7 +33,9 @@
 export interface DetValueOperation extends ValueOperationCore {
   op: "add" | "mul" | "sub" | "div" |
       "id" | "nop" |
-      "eq" | "lt" | "gt" | "ge" | "le" | "not" | "and" | "or";
+      "eq" | "lt" | "gt" | "ge" | "le" | "not" | "and" | "or" |
+      "fadd" | "fmul" | "fsub" | "fdiv" |
+      "feq" | "flt" | "fgt" | "fge" | "fle";
 }
 
 /**
