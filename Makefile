--- conflicted
+++ resolved
@@ -11,8 +11,6 @@
 save:
 	turnt --save $(TESTS)
 
-<<<<<<< HEAD
-<<<<<<< HEAD
 .PHONY: book
 book:
 	rm -rf book
@@ -24,8 +22,6 @@
 DEST := courses:coursewww/capra.cs.cornell.edu/htdocs/bril
 deploy: book
 	rsync $(RSYNCARGS) ./book/ $(DEST)
-=======
->>>>>>> 06c6adb0
 .PHONY: build
 build:
 	cd bril-ts; yarn build